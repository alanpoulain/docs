--- conflicted
+++ resolved
@@ -341,17 +341,11 @@
 
 /**
  * @ApiResource(attributes={
-<<<<<<< HEAD
- *   "pagination_partial"=true,
- *   "pagination_via_cursor"={"field"="id", "direction"="DESC"}
- * })
-=======
  *     "pagination_partial"=true,
  *     "pagination_via_cursor"={
  *         {"field"="id", "direction"="DESC"},
  *     },
  * )
->>>>>>> cfa13f9e
  * @ApiFilter(RangeFilter::class, properties={"id"})
  * @ApiFilter(OrderFilter::class, properties={"id"="DESC"})
  */
