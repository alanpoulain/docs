--- conflicted
+++ resolved
@@ -38,16 +38,9 @@
 * [FOSUserBundle](fosuser-bundle.md) integration (user management)
 
 Everything is fully customizable through a powerful event system and strong OOP.
-<<<<<<< HEAD
-<<<<<<< HEAD
-This bundle is extensively tested (unit and functionnal). The [`Fixtures/` directory](https://github.com/api-platform/core/tree/master/tests/Fixtures)) contains a working app covering all features of the library.
-=======
-This bundle is extensively tested (unit and functional). The [`Fixtures/` directory](https://github.com/api-platform/core/tree/master/Fixtures))
-=======
-This library is extensively tested (unit and functional). The [`Fixtures/` directory](https://github.com/api-platform/core/tree/master/Fixtures))
->>>>>>> 4131f41f
+
+This bundle is extensively tested (unit and functional). The [`Fixtures/` directory](https://github.com/api-platform/core/tree/master/tests/Fixtures)) contains a working app covering all features of the library.
 contains a working app covering all features of the library.
->>>>>>> 2.1
 
 ## Other resources
 
