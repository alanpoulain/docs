--- conflicted
+++ resolved
@@ -17,11 +17,7 @@
 # api/Dockerfile
 FROM api_platform_php as api_platform_php_dev
 
-<<<<<<< HEAD
-ARG XDEBUG_VERSION=2.8.0
-=======
 ARG XDEBUG_VERSION=2.9.2
->>>>>>> cfa13f9e
 RUN set -eux; \
 	apk add --no-cache --virtual .build-deps $PHPIZE_DEPS; \
 	pecl install xdebug-$XDEBUG_VERSION; \
@@ -81,9 +77,5 @@
 $ docker-compose exec php php --version
 
 PHP …
-<<<<<<< HEAD
-    with Xdebug v2.8.0 …
-=======
     with Xdebug v2.9.2 …
->>>>>>> cfa13f9e
 ```